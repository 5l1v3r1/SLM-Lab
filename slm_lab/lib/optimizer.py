--- conflicted
+++ resolved
@@ -120,19 +120,6 @@
         OptimClass = getattr(torch.optim, optimizer)
         self.optimizer = OptimClass(params, **optimizer_kwargs)
         self.param_groups = self.optimizer.param_groups
-<<<<<<< HEAD
-        self.alpha = alpha
-        self.k = k
-        for group in self.param_groups:
-            group['step_counter'] = 0
-        self.slow_weights = [[
-            p.clone().detach() for p in group['params']]
-            for group in self.param_groups]
-
-        for w in it.chain(*self.slow_weights):
-            w.requires_grad = False
-
-=======
         self.state = self.optimizer.state
         # create and use defaults to track params to retain them in multiprocessing spawn
         self.defaults = self.optimizer.defaults
@@ -150,40 +137,22 @@
     def share_memory(self):
         self.optimizer.share_memory()
 
->>>>>>> 0f1b5b34
     def step(self, closure=None):
         loss = None
         if closure is not None:
             loss = closure()
         loss = self.optimizer.step()
-<<<<<<< HEAD
-        for group, slow_weights in zip(self.param_groups, self.slow_weights):
-            group['step_counter'] += 1
-            if group['step_counter'] % self.k != 0:
-=======
         for group, slow_weights in zip(self.param_groups, self.defaults['slow_weights']):
             group['step_counter'] += 1
             if group['step_counter'] % self.defaults['k'] != 0:
->>>>>>> 0f1b5b34
                 continue
             for p, q in zip(group['params'], slow_weights):
                 if p.grad is None:
                     continue
-<<<<<<< HEAD
-                q.data.add_(self.alpha, p.data - q.data)
-                p.data.copy_(q.data)
-        return loss
-
-    @property
-    def state(self):
-        return self.optimizer.state
-
-=======
                 q.data.add_(self.defaults['alpha'], p.data - q.data)
                 p.data.copy_(q.data)
         return loss
 
->>>>>>> 0f1b5b34
 
 class RAdam(Optimizer):
     '''
