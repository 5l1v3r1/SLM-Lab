--- conflicted
+++ resolved
@@ -25,12 +25,7 @@
           "name": "MSELoss"
         },
         "optim_spec": {
-<<<<<<< HEAD
-          "name": "Lookahead",
-          "optimizer": "RAdam",
-=======
-          "name": "RAdam",
->>>>>>> b799af06
+          "name": "RAdam",
           "lr": 3e-4,
         },
         "lr_scheduler_spec": null,
@@ -90,12 +85,7 @@
           "name": "MSELoss"
         },
         "optim_spec": {
-<<<<<<< HEAD
-          "name": "Lookahead",
-          "optimizer": "RAdam",
-=======
-          "name": "RAdam",
->>>>>>> b799af06
+          "name": "RAdam",
           "lr": 3e-4,
         },
         "lr_scheduler_spec": null,
@@ -150,12 +140,7 @@
           "name": "MSELoss"
         },
         "optim_spec": {
-<<<<<<< HEAD
-          "name": "Lookahead",
-          "optimizer": "RAdam",
-=======
-          "name": "RAdam",
->>>>>>> b799af06
+          "name": "RAdam",
           "lr": 3e-4,
         },
         "lr_scheduler_spec": null,
@@ -210,12 +195,7 @@
           "name": "MSELoss"
         },
         "optim_spec": {
-<<<<<<< HEAD
-          "name": "Lookahead",
-          "optimizer": "RAdam",
-=======
-          "name": "RAdam",
->>>>>>> b799af06
+          "name": "RAdam",
           "lr": 3e-4,
         },
         "lr_scheduler_spec": null,
