{
  "ddqn_breakout": {
    "agent": [{
      "name": "DoubleDQN",
      "algorithm": {
        "name": "DoubleDQN",
        "action_pdtype": "Argmax",
        "action_policy": "epsilon_greedy",
        "explore_var_spec": {
          "name": "linear_decay",
          "start_val": 1.0,
          "end_val": 0.01,
          "start_step": 10000,
          "end_step": 1000000
        },
        "gamma": 0.99,
        "training_batch_epoch": 1,
        "training_epoch": 1,
        "training_frequency": 4,
        "training_start_step": 10000,
        "normalize_state": false
      },
      "memory": {
        "name": "AtariReplay",
        "batch_size": 32,
        "max_size": 200000,
        "stack_len": 4,
        "use_cer": false
      },
      "net": {
        "type": "ConvNet",
        "conv_hid_layers": [
          [32, 8, 4, 0, 1],
          [64, 4, 2, 0, 1],
          [64, 3, 1, 0, 1]
        ],
        "fc_hid_layers": [256],
        "hid_layers_activation": "relu",
        "init_fn": null,
        "batch_norm": false,
        "clip_grad_val": 1.0,
        "loss_spec": {
          "name": "SmoothL1Loss"
        },
        "optim_spec": {
          "name": "RMSprop",
          "lr": 2.5e-4,
          "alpha": 0.95,
          "eps": 1e-1,
          "momentum": 0.95
        },
        "lr_scheduler_spec": null,
        "update_type": "replace",
        "update_frequency": 5000,
        "gpu": true
      }
    }],
    "env": [{
      "name": "BreakoutNoFrameskip-v4",
      "max_t": null,
      "max_tick": 10000000
    }],
    "body": {
      "product": "outer",
      "num": 1
    },
    "meta": {
      "distributed": false,
<<<<<<< HEAD
      "max_session": 4,
=======
      "eval_frequency": 10000,
      "max_tick_unit": "total_t",
      "max_session": 6,
>>>>>>> 04f3d291
      "max_trial": 16,
      "search": "RandomSearch",
      "resources": {
        "num_cpus": 16
      }
    }
  }
}<|MERGE_RESOLUTION|>--- conflicted
+++ resolved
@@ -9,21 +9,21 @@
         "explore_var_spec": {
           "name": "linear_decay",
           "start_val": 1.0,
-          "end_val": 0.01,
-          "start_step": 10000,
+          "end_val": 0.05,
+          "start_step": 30000,
           "end_step": 1000000
         },
         "gamma": 0.99,
         "training_batch_epoch": 1,
         "training_epoch": 1,
         "training_frequency": 4,
-        "training_start_step": 10000,
+        "training_start_step": 30000,
         "normalize_state": false
       },
       "memory": {
         "name": "AtariReplay",
         "batch_size": 32,
-        "max_size": 200000,
+        "max_size": 250000,
         "stack_len": 4,
         "use_cer": false
       },
@@ -34,7 +34,7 @@
           [64, 4, 2, 0, 1],
           [64, 3, 1, 0, 1]
         ],
-        "fc_hid_layers": [256],
+        "fc_hid_layers": [512],
         "hid_layers_activation": "relu",
         "init_fn": null,
         "batch_norm": false,
@@ -51,7 +51,7 @@
         },
         "lr_scheduler_spec": null,
         "update_type": "replace",
-        "update_frequency": 5000,
+        "update_frequency": 10000,
         "gpu": true
       }
     }],
@@ -66,13 +66,9 @@
     },
     "meta": {
       "distributed": false,
-<<<<<<< HEAD
-      "max_session": 4,
-=======
       "eval_frequency": 10000,
       "max_tick_unit": "total_t",
       "max_session": 6,
->>>>>>> 04f3d291
       "max_trial": 16,
       "search": "RandomSearch",
       "resources": {
