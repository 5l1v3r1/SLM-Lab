{
  "ppo_pong_env1": {
    "agent": [{
      "name": "PPO",
      "algorithm": {
        "name": "PPO",
        "action_pdtype": "default",
        "action_policy": "default",
        "explore_var_spec": null,
        "gamma": 0.99,
        "lam": 0.95,
        "clip_eps_spec": {
          "name": "no_decay",
          "start_val": 0.20,
          "end_val": 0.20,
          "start_step": 0,
          "end_step": 0
        },
        "entropy_coef_spec": {
          "name": "no_decay",
          "start_val": 0.01,
          "end_val": 0.01,
          "start_step": 0,
          "end_step": 0
        },
        "val_loss_coef": 0.5,
        "minibatch_size": 256,
        "training_frequency": 128,
        "training_epoch": 4,
        "normalize_state": false
      },
      "memory": {
        "name": "OnPolicyAtariBatchReplay",
        "stack_len": 4
      },
      "net": {
        "type": "ConvNet",
        "shared": true,
        "conv_hid_layers": [
          [32, 8, 4, 0, 1],
          [64, 4, 2, 0, 1],
          [32, 3, 1, 0, 1]
        ],
        "fc_hid_layers": [512],
        "hid_layers_activation": "relu",
        "init_fn": "orthogonal_",
        "normalize": true,
        "batch_norm": false,
        "clip_grad_val": 0.5,
        "use_same_optim": false,
        "loss_spec": {
          "name": "MSELoss"
        },
        "actor_optim_spec": {
          "name": "RMSprop",
          "lr": 7e-4,
          "alpha": 0.99,
          "eps": 1e-5
        },
        "critic_optim_spec": {
          "name": "RMSprop",
          "lr": 7e-4,
          "alpha": 0.99,
          "eps": 1e-5
        },
        "lr_scheduler_spec": null,
        "gpu": true
      }
    }],
    "env": [{
      "name": "PongNoFrameskip-v4",
<<<<<<< HEAD
      "num_envs": 1,
=======
      "num_envs": 8,
>>>>>>> 601d9bb6
      "max_t": null,
      "max_tick": 1e7
    }],
    "body": {
      "product": "outer",
      "num": 1
    },
    "meta": {
      "distributed": false,
      "log_frequency": 50000,
      "eval_frequency": 50000,
      "max_tick_unit": "total_t",
      "max_session": 4,
      "max_trial": 5,
      "search": "RandomSearch",
      "resources": {
        "num_cpus": 8
      }
    }
  }
}<|MERGE_RESOLUTION|>--- conflicted
+++ resolved
@@ -1,5 +1,5 @@
 {
-  "ppo_pong_env1": {
+  "ppo_pong": {
     "agent": [{
       "name": "PPO",
       "algorithm": {
@@ -69,11 +69,7 @@
     }],
     "env": [{
       "name": "PongNoFrameskip-v4",
-<<<<<<< HEAD
-      "num_envs": 1,
-=======
       "num_envs": 8,
->>>>>>> 601d9bb6
       "max_t": null,
       "max_tick": 1e7
     }],
