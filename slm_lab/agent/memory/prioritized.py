--- conflicted
+++ resolved
@@ -181,15 +181,10 @@
 
 
 class AtariPrioritizedReplay(PrioritizedReplay, AtariReplay):
-<<<<<<< HEAD
-    '''Make a Prioritized AtariReplay via nice multi-inheritance (python magic)'''
-    pass
-=======
     '''Make a Atari PrioritizedReplay via nice multi-inheritance (python magic)'''
 
     def __init__(self, memory_spec, body):
         super(AtariPrioritizedReplay, self).__init__(memory_spec, body)
         # the above initializes AtariReplay, then PrioritizedReplay which overrides states. Restore the custom AtariReplay init logic below
         self.states_shape = self.scalar_shape
-        self.states = [None] * self.max_size
->>>>>>> 14be9a20
+        self.states = [None] * self.max_size