--- conflicted
+++ resolved
@@ -9,11 +9,7 @@
     "retro_analyze": "python -c 'import sys; from slm_lab.experiment import retro_analysis; retro_analysis.retro_analyze(sys.argv[1])'",
     "retro_eval": "python -c 'import sys; from slm_lab.experiment import retro_analysis; retro_analysis.retro_eval(sys.argv[1])'",
     "reset": "rm -rf data/* .cache __pycache__ */__pycache__ *egg-info .pytest* htmlcov .coverage* *.xml",
-<<<<<<< HEAD
-    "kill": "pkill -f run_lab; pkill -f slm-env; pkill -f ipykernel; pkill -f ray; pkill -f orca; pkill -f Xvfb; ps aux  |  grep -i Unity  |  awk '{print $2}'  |  xargs sudo kill -9",
-=======
     "kill": "pkill -f run_lab; pkill -f slm-env; pkill -f ipykernel; pkill -f ray; pkill -f orca; pkill -f Xvfb; ps aux | grep -i Unity | awk '{print $2}' | xargs sudo kill -9",
->>>>>>> 00ce98c5
     "update": "conda env update -f environment.yml; yarn install;",
     "export-env": "conda env export > environment.yml",
     "build": "docker build -t kengz/slm_lab:latest -t kengz/slm_lab:v$v .",
